--- conflicted
+++ resolved
@@ -113,17 +113,11 @@
 	// this is the worker channel
 	wch chan newObservation
 
-<<<<<<< HEAD
-	currentUDPNATDeviceType network.NATDeviceType
-	currentTCPNATDeviceType network.NATDeviceType
-
-=======
 	reachabilitySub event.Subscription
 	reachability    network.Reachability
 
 	currentUDPNATDeviceType  network.NATDeviceType
 	currentTCPNATDeviceType  network.NATDeviceType
->>>>>>> 08178ad7
 	emitNATDeviceTypeChanged event.Emitter
 }
 
@@ -140,15 +134,12 @@
 		refreshTimer: time.NewTimer(peerstore.OwnObservedAddrTTL / 2),
 	}
 
-<<<<<<< HEAD
-=======
 	reachabilitySub, err := host.EventBus().Subscribe(new(event.EvtLocalReachabilityChanged))
 	if err != nil {
 		return nil, fmt.Errorf("failed to subscribe to reachability event: %s", err)
 	}
 	oas.reachabilitySub = reachabilitySub
 
->>>>>>> 08178ad7
 	emitter, err := host.EventBus().Emitter(new(event.EvtNATDeviceTypeChanged), eventbus.Stateful)
 	if err != nil {
 		return nil, fmt.Errorf("failed to create emitter for NATDeviceType: %s", err)
@@ -158,7 +149,6 @@
 	oas.host.Network().Notify((*obsAddrNotifiee)(oas))
 	go oas.worker(ctx)
 	return oas, nil
-<<<<<<< HEAD
 }
 
 func (oas *ObservedAddrManager) getNATDeviceTypes() (udp, tcp network.NATDeviceType) {
@@ -166,8 +156,6 @@
 	defer oas.mu.RUnlock()
 
 	return oas.currentUDPNATDeviceType, oas.currentTCPNATDeviceType
-=======
->>>>>>> 08178ad7
 }
 
 // AddrsFor return all activated observed addresses associated with the given
@@ -303,7 +291,6 @@
 
 		case obs := <-oas.wch:
 			oas.maybeRecordObservation(obs.conn, obs.observed)
-
 		case <-ticker.C:
 			oas.gc()
 		case <-oas.refreshTimer.C:
@@ -441,14 +428,10 @@
 	oas.mu.Lock()
 	defer oas.mu.Unlock()
 	oas.recordObservationUnlocked(conn, observed)
-<<<<<<< HEAD
-	oas.emitNATTypeUnlocked()
-=======
 
 	if oas.reachability == network.ReachabilityPrivate {
 		oas.emitAllNATTypes()
 	}
->>>>>>> 08178ad7
 }
 
 func (oas *ObservedAddrManager) recordObservationUnlocked(conn network.Conn, observed ma.Multiaddr) {
@@ -504,23 +487,6 @@
 //
 // Please see the documentation on the enumerations for `network.NATDeviceType` for more details about these NAT Device types
 // and how they relate to NAT traversal via Hole Punching.
-<<<<<<< HEAD
-func (oas *ObservedAddrManager) emitNATTypeUnlocked() {
-	var allObserved []*observedAddr
-	for k := range oas.addrs {
-		allObserved = append(allObserved, oas.addrs[k]...)
-	}
-
-	hasChanged, natType := oas.emitNATType(allObserved, ma.P_TCP, network.NATTransportTCP, oas.currentTCPNATDeviceType)
-	if hasChanged {
-		oas.host.Peerstore().Put(oas.host.ID(), TCPNATDeviceTypeKey, natType)
-		oas.currentTCPNATDeviceType = natType
-	}
-
-	hasChanged, natType = oas.emitNATType(allObserved, ma.P_UDP, network.NATTransportUDP, oas.currentUDPNATDeviceType)
-	if hasChanged {
-		oas.host.Peerstore().Put(oas.host.ID(), UDPNATDeviceTypeKey, natType)
-=======
 func (oas *ObservedAddrManager) emitAllNATTypes() {
 	var allObserved []*observedAddr
 	for _, addrs := range oas.addrs {
@@ -534,29 +500,19 @@
 
 	hasChanged, natType = oas.emitSpecificNATType(allObserved, ma.P_UDP, network.NATTransportUDP, oas.currentUDPNATDeviceType)
 	if hasChanged {
->>>>>>> 08178ad7
 		oas.currentUDPNATDeviceType = natType
 	}
 }
 
 // returns true along with the new NAT device type if the NAT device type for the given protocol has changed.
 // returns false otherwise.
-<<<<<<< HEAD
-func (oas *ObservedAddrManager) emitNATType(addrs []*observedAddr, protoCode int, transportProto network.NATTransportProtocol,
-=======
 func (oas *ObservedAddrManager) emitSpecificNATType(addrs []*observedAddr, protoCode int, transportProto network.NATTransportProtocol,
->>>>>>> 08178ad7
 	currentNATType network.NATDeviceType) (bool, network.NATDeviceType) {
 	now := time.Now()
 	seenBy := make(map[string]struct{})
 	cnt := 0
 
-<<<<<<< HEAD
-	for i := range addrs {
-		oa := addrs[i]
-=======
 	for _, oa := range addrs {
->>>>>>> 08178ad7
 		_, err := oa.addr.ValueForProtocol(protoCode)
 		if err != nil {
 			continue
@@ -579,11 +535,7 @@
 		// An observed address on an outbound connection that has ONLY been seen by one peer
 		if now.Sub(oa.lastSeen) <= oas.ttl && oa.numInbound == 0 && len(oa.seenBy) == 1 {
 			cnt++
-<<<<<<< HEAD
-			for s, _ := range oa.seenBy {
-=======
 			for s := range oa.seenBy {
->>>>>>> 08178ad7
 				seenBy[s] = struct{}{}
 			}
 		}
